# -*- coding: utf-8 -*-
try:
    from pyxmli import CURRENCIES
except ImportError:
    CURRENCIES = []


class Address(object):
    '''
    Represents a postal address.
    '''
    def __init__(self, address_dict={}, mutable=False):
        '''
        Initializes a new instance of the Address class.
        @param address_dict:dict Address dictionary.
        '''
        self.__address_dict = address_dict
        self.__mutable = mutable
        
    @property
    def street_address(self):    
        return ('%s %s' % (self.number, self.street)).strip(' ')

    def __getattr__(self, field):
        '''
        Gets a field of the address.
        @param field:str Field name.
        @return: str
        '''
<<<<<<< HEAD
        return self.__address_dict[field]
=======
        #FIXME: Temporary workaround
        if field == 'street_address':
            field = 'street'
        try:
            return self.__address_dict[field]
        except KeyError:
            raise AttributeError, field
>>>>>>> 44b36662

    def __setattribute__(self, field, value):
        '''
        Sets an address field.
        @param field:str Field name.
        @param value:str Field value.
        '''
        if not self.__mutable:
            raise Exception("Address is not mutable.")

        if field not in ["street_address", "city", "zipcode", "state",
                         "country"]:
            raise AttributeError("Address has no such attribute.")

        self.__address_dict[field] = value


class CurrencyMetrics(object):
    '''
    Represents a set of data digested for a specific currency
    '''
    def __init__(self, currency_code, data):
        '''
        Initializes a new instance of the CurrencyMetrics class.
        @param currency_code:str Currency code.
        @param data: dict Source object. 
        '''
        if len(CURRENCIES) and currency_code not in CURRENCIES:
            raise ValueError('Unsupported currency ' + currency_code)

        if not data or not len(data):
            raise ValueError('Invalid data source object')

        self.__currency_code = currency_code
        self.__data = data

    @property
    def currency(self):
        '''
        Gets the currency in which the current metrics are labeled.
        @return: str
        '''
        return self.__currency_codes

    @property
    def min(self):
        '''
        Gets the smallest invoice paid in the current currency
        @return: float
        '''
        return self.__data['min']

    @property
    def max(self):
        '''
        Gets the largest invoice paid in the current currency
        @return: float
        '''
        return self.__data['max']

    @property
    def average(self):
        '''
        Gets the average invoice amount paid in the current currency
        @return: float
        '''
        return self.__data['average']

    @property
    def sum(self):
        '''
        Gets the total revenue recorded in the current currency
        @return: float
        '''
        return self.__data['sum']

    @property
    def total_taxes(self):
        '''
        Gets the total amount of taxes.
        @return: float
        '''
        return self.__data['totalTaxes']

    @property
    def total_discounts(self):
        '''
        Gets the total amount of discounts.
        @return: float
        '''
        return self.__data['totalDiscounts']

    @property
    def invoices_count(self):
        '''
        Gets the total number of invoices exchanged in the current currency
        @return: int
        '''
        return self.__data['invoicesCount']

    @property
    def items(self):
        '''
        Gets the smallest invoice paid in the current currency
        @return: float
        '''
        return self.__data['items']

    @property
    def taxes(self):
        '''
        Gets the taxes recorded in the currency taxes
        @return: list
        '''
        return [Treatment(i) for i in self.__data['taxes']]

    @property
    def discounts(self):
        '''
        Gets the discounts recorded in the currency taxes
        @return: list
        '''
        return [Treatment(i) for i in self.__data['discounts']]


class Treatment(object):
    '''
    Represents an invoice line discount or tax.
    '''
    def __init__(self, data):
        '''
        Initializes a new instance of the Treatment class.
        @param data: dict Source datas
        '''
        self.__data = data

    @property
    def type(self):
        '''
        Gets the type of the treatment.
        @return: str
        '''
        return self.__data['type']

    @property
    def value(self):
        '''
        Gets the value of the tax or the discount.
        @return: float
        '''
        return self.__data['value']

    @property
    def name(self):
        '''
        Gets the name of the tax or discount.
        @return: str
        '''
        return self.__data['name']<|MERGE_RESOLUTION|>--- conflicted
+++ resolved
@@ -27,9 +27,6 @@
         @param field:str Field name.
         @return: str
         '''
-<<<<<<< HEAD
-        return self.__address_dict[field]
-=======
         #FIXME: Temporary workaround
         if field == 'street_address':
             field = 'street'
@@ -37,7 +34,6 @@
             return self.__address_dict[field]
         except KeyError:
             raise AttributeError, field
->>>>>>> 44b36662
 
     def __setattribute__(self, field, value):
         '''
