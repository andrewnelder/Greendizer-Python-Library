# -*- coding: utf-8 -*-
import logging
from greendizer.clients.helpers import Address
from greendizer.clients.base import (extract_id_from_uri, size_in_bytes)
from greendizer.clients.http import Request
from greendizer.clients.dal import Node
from greendizer.clients.resources import (User, EmailBase, InvoiceBase,
                                  InvoiceNodeBase, AnalyticsBase, DailyDigest,
                                  HourlyDigest, TimespanDigestNode)


XMLI_MIMETYPE = 'application/xml'
MAX_INVOICE_CONTENT_LENGTH = 5*1024  # 5kb


class ResourceNotFoundException(Exception):
    '''
    Represents the exception raised if a resource could not be found.
    '''
    pass


class Seller(User):
    '''
    Represents a seller user
    '''
    def __init__(self, client):
        '''
        Initializes a new instance of the Seller class.
        '''
        super(Seller, self).__init__(client)
        self.__emailNode = EmailNode(self)
        self.__buyerNode = BuyerNode(self)

    @property
    def uri(self):
        '''
        Gets the URI of the seller.
        @return: str
        '''
        return "sellers/" + self.id + '/'

    @property
    def emails(self):
        '''
        Gets access to the seller's registered email addresses.
        @return: EmailNode
        '''
        return self.__emailNode

    @property
    def buyers(self):
        '''
        Gets access to the seller's customers.
        @return: BuyerNode
        '''
        return self.__buyerNode


class EmailNode(Node):
    '''
    Represents an API node giving access to emails.
    '''
    def __init__(self, seller):
        '''
        Initializes a new instance of the EmailNode class.
        @param seller:Seller Currently authenticated seller.
        '''
        self.__seller = seller
        super(EmailNode, self).__init__(seller.client, seller.uri + "emails/",
                                        Email)

    def get(self, identifier, **kwargs):
        '''
        Gets an email by its ID.
        @param identifier:str ID of the email address.
        @return: Email
        '''
        return super(EmailNode, self).get(self.__seller, identifier, **kwargs)


class Email(EmailBase):
    '''
    Represents an email address.
    '''
    def __init__(self, *args, **kwargs):
        '''
        Initializes a new instance of the Email class.
        '''
        super(Email, self).__init__(*args, **kwargs)
        self.__invoiceNode = InvoiceNode(self)

    @property
    def invoices(self):
        '''
        Gets access to the invoices sent with the current email address.
        @return: greendizer.dal.Node
        '''
        return self.__invoiceNode


class InvoiceNode(InvoiceNodeBase):
    '''
    Represents an API node giving access to the invoices sent by the currently
    authenticated seller.
    '''
    def __init__(self, email):
        '''
        Initializes a new instance of the InvoiceNode class.
        @param email:Email instance.
        '''
        super(InvoiceNode, self).__init__(email, Invoice)

    @property
    def outbox(self):
        '''
        Gets a collection to manipulate the invoices in the outbox.
        @return: Collection
        '''
        return self.search(query="location==0")

    def get_by_custom_id(self, custom_id):
        '''
        Gets an invoice using its custom_id
        @param custom_id:str Custom ID of the invoice to retrieve
        '''
        if not custom_id:
            raise ValueError("Invalid custom_id parameter")

        collection = self.search(query="customId==" + custom_id)
        collection.populate(offset=0, limit=1)
        if not len(collection):
            raise ResourceNotFoundException("Could not find invoice with " \
                                            "custom_id " + custom_id)

        return collection[0]
    
    def send(self, invoice, signature=True):
        '''
        Sends an invoice
        @param invoices:list List of invoices to send.
        @return: InvoiceReport
        '''
        from pyxmli import Invoice as XMLiInvoice, Address as XMLi_Address
        if not issubclass(invoice.__class__, XMLiInvoice):
            raise ValueError('\'invoice\' is not an instance of ' \
<<<<<<< HEAD
                             'pyxmli.Invoice or one of its subclasses.')
=======
                             'greendizer.xmli.Invoice or one of its ' \
                             'subclasses.')
>>>>>>> 44b36662
        
        private_key, public_key = self.email.client.keys
        enable_signature = signature and private_key and public_key
        if enable_signature != signature:
<<<<<<< HEAD
            logging.warn('Missing private and/or public key(s). Invoices ' \
                         'will not be signed.') 
        
        '''
        Filling the invoice with information about the seller.
        '''        
        if not invoice.identifier:
            import uuid
            invoice.identifier = str(uuid.uuid1())
        
        invoice.seller.identifier = self.email.id
        invoice.seller.name = self.email.user.company.name
        address = self.email.user.company.address
        invoice.seller.address.street_address = address.street_address
        invoice.seller.address.city = address.city
        invoice.seller.address.zipcode = address.zipcode
        invoice.seller.address.state = address.state
        invoice.seller.address.country = address.country
=======
            logging.warn('Missing private and/or public key. Invoices ' \
                         'will not be signed.') 
        
        invoice.domain = invoice.domain or 'greendizer.com'
        invoice.seller.name = self.email.user.company.name
        invoice.seller.identifier = self.email.id
        address = self.email.user.company.address
        invoice.seller.address = XMLi_Address(
            street_address=address.street_address,
            city=address.city,
            zipcode=address.zipcode,
            state=address.state,
            country=address.country,
        )
>>>>>>> 44b36662
        invoice.mentions = (invoice.mentions or
                            self.email.user.company.legal_mentions)
            
        data = (invoice.to_signed_str(private_key, public_key) 
                if enable_signature else invoice.to_string())
            
        print data
            
        if size_in_bytes(data) > MAX_INVOICE_CONTENT_LENGTH:
            raise Exception('An invoice cannot be more than %dkb.' %
                            MAX_INVOICE_CONTENT_LENGTH)
        
        request = Request(client=self.email.client,
                          method='POST',
                          uri=self._uri,
                          data=data,
                          content_type=XMLI_MIMETYPE, )
        
        response = request.get_response()
        #FIX: Bug in the API. Should only return 201.
        if response.status_code in [200, 201]:
            return self[response.data["id"]]


class Invoice(InvoiceBase):
    '''
    Represents an invoice.
    '''
    def __init__(self, *args, **kwargs):
        '''
        Initializes a new instance of the Invoice class.
        '''
        super(Invoice, self).__init__(*args, **kwargs)
        self.__buyer_address = None
        self.__buyer_delivery_address = None

    @property
    def custom_id(self):
        '''
        Gets the custom ID set in the initial XMLi
        @return: str
        '''
        return self._get_attribute("customId")

    @property
    def buyer_name(self):
        '''
        Gets the buyer's name as specified on the invoice.
        @return: str
        '''
        return (self._get_attribute("buyer") or {}).get("name")

    @property
    def buyer_email(self):
        '''
        Gets the buyer's name as specified on the invoice.
        @return: str
        '''
        return (self._get_attribute("buyer") or {}).get("email")

    @property
    def buyer_address(self):
        '''
        Gets the delivery address of the buyer.
        @return: Address
        '''
        address = (self._get_attribute("buyer") or {}).get("address")
        if not self.__buyer_address and address:
            self.__buyer_address = Address(address)

        return self.__buyer_address

    @property
    def buyer_delivery_address(self):
        '''
        Gets the delivery address of the buyer.
        @return: Address
        '''
        address = (self._get_attribute("buyer") or {}).get("delivery")
        if not self.__buyer_delivery_address and address:
            self.__buyer_delivery_address = Address(address)

        return self.__buyer_delivery_address

    @property
    def buyer(self):
        '''
        Gets the buyer.
        @return: Buyer
        '''
        buyer_uri = (self._get_attribute("buyer") or {}).get("uri")
        return self.client.seller.buyers[extract_id_from_uri(buyer_uri)]

    def cancel(self):
        '''
        Cancels the invoice.
        '''
        self._register_update("canceled", True)
        self.update()


class BuyerNode(Node):
    '''
    Represents an API node giving access to info about the customers.
    '''
    def __init__(self, seller):
        '''
        Initializes a new instance of the BuyerNode class.
        @param seller:Seller Currently authenticated seller.
        '''
        self.__seller = seller
        super(BuyerNode, self).__init__(seller.client,
                                        seller.uri + "buyers/",
                                        Buyer)

    def get(self, identifier, **kwargs):
        '''
        Gets a buyer by its ID.
        @param identifier:ID of the buyer.
        @return: Buyer
        '''
        return super(BuyerNode, self).get(self.__seller, identifier, **kwargs)


class Buyer(AnalyticsBase):
    '''
    Represents a customer of the seller.
    '''
    def __init__(self, seller, identifier):
        '''
        Initializes a new instance of the Buyer class.
        '''
        self.__seller = seller
        self.__address = None
        self.__delivery_address = None
        super(Buyer, self).__init__(seller.client, identifier)
        self.__days = TimespanDigestNode(self, 'days/', DailyDigest)
        self.__hours = TimespanDigestNode(self, 'hours/', HourlyDigest)


    @property
    def days(self):
        '''
        Gets access to daily digests of analytics.
        @return: Node
        '''
        return self.__days


    @property
    def hours(self):
        '''
        Gets access to hourly digests of analytics.
        @return: Node
        '''
        return self.__hours

    @property
    def seller(self):
        '''
        Gets the currently authenticated seller.
        @return: Seller
        '''
        return self.__seller

    @property
    def billing_address(self):
        '''
        Gets the address of the buyer.
        @return: Address
        '''
        if not self.__address and self._get_attribute("address"):
            self.__address = Address(self._get_attribute("address"))

        return self.__address

    @property
    def delivery_address(self):
        '''
        Gets the delivery address of the buyer.
        @return: Address
        '''
        if not self.__delivery_address and self._get_attribute("delivery"):
            self.__delivery_address = Address(self._get_attribute("delivery"))

        return self.__delivery_address

    @property
    def name(self):
        '''
        Gets the name of the buyer.
        @return: str
        '''
        return self._get_attribute("name")

    @property
    def uri(self):
        '''
        Gets the URI of the resource.
        @return: str
        '''
        return "%sbuyers/%s/" % (self.__seller.uri, self.id)<|MERGE_RESOLUTION|>--- conflicted
+++ resolved
@@ -141,20 +141,13 @@
         @param invoices:list List of invoices to send.
         @return: InvoiceReport
         '''
-        from pyxmli import Invoice as XMLiInvoice, Address as XMLi_Address
+        from pyxmli import Invoice as XMLiInvoice
         if not issubclass(invoice.__class__, XMLiInvoice):
             raise ValueError('\'invoice\' is not an instance of ' \
-<<<<<<< HEAD
                              'pyxmli.Invoice or one of its subclasses.')
-=======
-                             'greendizer.xmli.Invoice or one of its ' \
-                             'subclasses.')
->>>>>>> 44b36662
-        
         private_key, public_key = self.email.client.keys
         enable_signature = signature and private_key and public_key
         if enable_signature != signature:
-<<<<<<< HEAD
             logging.warn('Missing private and/or public key(s). Invoices ' \
                          'will not be signed.') 
         
@@ -173,29 +166,11 @@
         invoice.seller.address.zipcode = address.zipcode
         invoice.seller.address.state = address.state
         invoice.seller.address.country = address.country
-=======
-            logging.warn('Missing private and/or public key. Invoices ' \
-                         'will not be signed.') 
-        
-        invoice.domain = invoice.domain or 'greendizer.com'
-        invoice.seller.name = self.email.user.company.name
-        invoice.seller.identifier = self.email.id
-        address = self.email.user.company.address
-        invoice.seller.address = XMLi_Address(
-            street_address=address.street_address,
-            city=address.city,
-            zipcode=address.zipcode,
-            state=address.state,
-            country=address.country,
-        )
->>>>>>> 44b36662
         invoice.mentions = (invoice.mentions or
                             self.email.user.company.legal_mentions)
             
         data = (invoice.to_signed_str(private_key, public_key) 
                 if enable_signature else invoice.to_string())
-            
-        print data
             
         if size_in_bytes(data) > MAX_INVOICE_CONTENT_LENGTH:
             raise Exception('An invoice cannot be more than %dkb.' %
