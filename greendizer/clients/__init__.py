# -*- coding: utf-8 -*-
<<<<<<< HEAD
import base64
from greendizer.clients.http import ApiError
=======
>>>>>>> 44b36662
from greendizer.clients.resources.buyers import Buyer
from greendizer.clients.resources.sellers import Seller


__all__ = ('SellerClient', 'BuyerClient')  


class Client(object):
    '''
    Represents a Greendizer API client
    '''

    def __init__(self, user, access_token=None, email=None, password=None):
        '''
        Initializes a new instance of the Client class.
        Either provide an email/password, or a valid access_token
        @param user:User User resource
        @param email:str Email
        @param password:str Password
        @param access_token:str OAuth access token
        '''
        self.__authorization_header = None
        self._user = user
        self._email = email
        self._password = password
        self._access_token = access_token
        self._generate_authorization_header()
        
    def __getattr__(self, attr):
        if attr in ['oauth_token', 'access_token']:
            return self._access_token
        
        return super(Client, self).__getattr__(attr)
        
    def __setattr__(self, attr, val):
        if attr in ['oauth_token', 'access_token']:
            self._access_token = val
            self._generate_authorization_header()
        return super(Client, self).__setattr__(attr, val)

    @property
    def email_address(self):
        '''
        Gets the email address of the user
        @return: str
        '''
        return self._email

    @property
    def user(self):
        '''
        Gets the current user
        @return: User
        '''
        return self._user

    def _generate_authorization_header(self):
        '''
        Generates an HTTP authorization header depending
        on the authentication method set at the instance
        initialization.
        '''
        if self._email and self._password:
            encoded = ("%s:%s" % (self._email,self._password)).encode('base64')
            self.__authorization_header = "BASIC " + encoded.strip("\n")
        else:
            self.__authorization_header = "BEARER " + (self._access_token or '')

    def sign_request(self, request):
        '''
        Signs a request to make it pass security.
        @param request:greendizer.http.Request
        @return: greendizer.http.Request
        '''
        request["Authorization"] = self.__authorization_header
        return request


class BuyerClient(Client):
    '''
    Represents a buyer oriented client of the Greendizer API
    '''
    def __init__(self, oauth_token=None, email=None, password=None):
        '''
        Initializes a new instance of the BuyerClient class
        '''
        super(BuyerClient, self).__init__(Buyer(self), oauth_token, email,
                                          password)

    @property
    def buyer(self):
        '''
        Gets the current buyer
        @return: Buyer
        '''
        return self.user


class SellerClient(Client):
    '''
    Represents a seller oriented client of the Greendizer API
    '''
    def __init__(self, oauth_token=None, email=None, password=None):
        '''
        Initializes a new instance of the SellerClient class
        '''
        self.__private_key = None
        self.__public_key = None
        super(SellerClient, self).__init__(Seller(self), oauth_token, email,
                                           password)

    @property
    def keys(self):
        '''
        Gets the private key that will be used to sign the XMLi sent from
        this computer.
        @return: str
        '''
        if self.__private_key and self.__public_key:
            return (self.__private_key, self.__public_key)

        return None, None

    @property
    def seller(self):
        '''
        Gets the current seller
        @return: Seller
        '''
        return self.user

    def import_keys(self, private, public, passphrase=None):
        '''
        Imports the private and public keys that will be used to sign
        invoices.
        @param private:file File-like object or stream
        @param public:file File-like object or stream
        @param passphrase:str Optional pass phrase to decrypt the private key.
        '''
        try:
            from Crypto.PublicKey import RSA
        except ImportError:
            raise ImportError('PyCrypto 2.5 module is required to enable ' \
                              'XMLi signing. Please visit:\n' \
                              'http://pycrypto.sourceforge.net/')

        self.__private_key = RSA.importKey(private.read(),
                                           passphrase=passphrase)
        self.__public_key = RSA.importKey(public.read())<|MERGE_RESOLUTION|>--- conflicted
+++ resolved
@@ -1,9 +1,5 @@
 # -*- coding: utf-8 -*-
-<<<<<<< HEAD
-import base64
 from greendizer.clients.http import ApiError
-=======
->>>>>>> 44b36662
 from greendizer.clients.resources.buyers import Buyer
 from greendizer.clients.resources.sellers import Seller
 
