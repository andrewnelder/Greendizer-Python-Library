--- conflicted
+++ resolved
@@ -3,13 +3,8 @@
 from StringIO import StringIO
 from datetime import datetime, date
 from decimal import Decimal, ROUND_DOWN
-<<<<<<< HEAD
 from greendizer import VERSION
-from greendizer.base import (is_empty_or_none, is_valid_email, to_unicode,
-                             to_byte_string)
-=======
 from greendizer.base import is_valid_email, to_unicode, to_byte_string
->>>>>>> d168ac7d
 
 
 
