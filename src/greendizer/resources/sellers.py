from datetime import timedelta
from greendizer.base import (Address, extract_id_from_uri,
                             to_byte_string)
from greendizer.http import Request
from greendizer.dal import Resource, Node
from greendizer.resources import (User, EmailBase, InvoiceBase, ThreadBase,
                                  MessageBase, HistoryBase, InvoiceNodeBase,
                                  ThreadNodeBase, MessageNodeBase)
from greendizer.xmli import XMLiBuilder




MAX_CONTENT_LENGTH = 512000 #500kb



class ResourceNotFoundException(Exception):
    '''
    Represents the exception raised if a resource could not be found.
    '''
    pass



class Seller(User):
    '''
    Represents a seller user
    '''
    def __init__(self, client):
        '''
        Initializes a new instance of the Seller class.
        '''
        super(Seller, self).__init__(client)
        self.__threadNode = ThreadNode(self)
        self.__emailNode = EmailNode(self)
        self.__buyerNode = BuyerNode(self)


    @property
    def uri(self):
        '''
        Gets the URI of the seller.
        @return: str
        '''
        return "sellers/me/"


    @property
    def emails(self):
        '''
        Gets access to the seller's registered email addresses.
        @return: EmailNode
        '''
        return self.__emailNode


    @property
    def threads(self):
        '''
        Gets access to the conversation threads.
        @return: ThreadNode
        '''
        return self.__threadNode


    @property
    def buyers(self):
        '''
        Gets access to the seller's customers.
        @return: BuyerNode
        '''
        return self.__buyerNode




class EmailNode(Node):
    '''
    Represents an API node giving access to emails.
    '''
    def __init__(self, seller):
        '''
        Initializes a new instance of the EmailNode class.
        @param seller:Seller Currently authenticated seller.
        '''
        self.__seller = seller
        super(EmailNode, self).__init__(seller.client, seller.uri + "emails/",
                                        Email)


    def get(self, identifier, default=None, **kwargs):
        '''
        Gets an email by its ID.
        @param identifier:str ID of the email address.
        @return: Email
        '''
        return super(EmailNode, self).get(self.__seller, identifier,
                                          default=default, **kwargs)




class Email(EmailBase):
    '''
    Represents an email address.
    '''
    def __init__(self, *args, **kwargs):
        '''
        Initializes a new instance of the Email class.
        '''
        super(Email, self).__init__(*args, **kwargs)
        self.__invoiceNode = InvoiceNode(self)


    @property
    def invoices(self):
        '''
        Gets access to the invoices sent with the current email address.
        @return: greendizer.dal.Node
        '''
        return self.__invoiceNode




class InvoiceNode(InvoiceNodeBase):
    '''
    Represents an API node giving access to the invoices sent by the currently
    authenticated seller.
    '''
    def __init__(self, email):
        '''
        Initializes a new instance of the InvoiceNode class.
        @param email:Email instance.
        '''
        super(InvoiceNode, self).__init__(email, Invoice)


    @property
    def outbox(self):
        '''
        Gets a collection to manipulate the invoices in the outbox.
        @return: Collection
        '''
        return self.search(query="location==0")


    def get_by_custom_id(self, custom_id):
        '''
        Gets an invoice using its custom_id
        @param custom_id:str Custom ID of the invoice to retrieve
        '''
        if not custom_id:
            raise ValueError("Invalid custom_id parameter")

        collection = self.search(query="customId==" + custom_id)
        collection.populate(offset=0, limit=1)
        if not len(collection) :
            raise ResourceNotFoundException("Could not find invoice with " \
                                            "custom_id " + custom_id)

        return collection[0]


    def __builder_to_str(self, builder, signature=True):
        '''
        Turns an XMLiBuilder instance into a string, adding a digital signature
        if required.
        @param builder:XMLiBuilder instance
        @param signature:bool A value indicating whether to digitally sign the
        invoices or not.
        @return: str
        '''
<<<<<<< HEAD
        if not issubclass(builder, XMLiBuilder):
            raise ValueError('Expecting an XMLiBuilder instance.')
=======
        xmli = to_byte_string(xmli)
        if not xmli:
            raise ValueError("Invalid XMLi")
>>>>>>> d168ac7d

        #XMLdsig: requires PyCrypto + lxml
        private_key, public_key = self.email.client.keys
        if signature and private_key and public_key:
            from greendizer import xmldsig

            #Divide the elements into XMLDSig chunks.
            chunks = []
            for invoice in builder.invoices:
                new_builder = XMLiBuilder(self.email.user.client)
                new_builder.invoices.append(invoice)
                chunks.append(xmldsig.sign(to_byte_string(new_builder.to_xml()),
                                           private_key,
                                           public_key))

            return ''.join(chunks)

        return to_byte_string(builder)


    def validate_xmli_builder(self, builder, signature=True):
        '''
        Verifies an XMLiBuilder instance or an XMLi string,
        and raises an exception if its content is believed to be invalid.
        @raise ValueError: Raised in case the XMLi size is beyond the limit.
        @return: bool 
        '''
        data = (self.__builder_to_str(builder, signature) if
                issubclass(builder, XMLiBuilder) else
                to_byte_string(builder))

        size = 0
        try:
            from os import sys
            size = sys.getsizeof(data)
        except AttributeError:
            import base64 #2.5 and older...
            size = len(base64.encodestring(data)) #1 ASCII = 1 byte

        if size > MAX_CONTENT_LENGTH:
            raise ValueError("XMLi's size is limited to %skb."
                             % MAX_CONTENT_LENGTH / 1024)

        return True


    def send(self, builder, signature=True):
        '''
        Sends an invoice
        @param xmli:str Invoice XML representation.
        @return: InvoiceReport
        '''
        data = self.__builder_to_str(builder, signature)
        self.validate_xmli_builder(data)

        request = Request(self.email.client, method="POST", data=data,
                          uri=self._uri, content_type="application/xml")

        response = request.get_response()
        if response.status_code == 202: #Accepted
            return InvoiceReport(self.email,
                                 extract_id_from_uri(response["Location"]))




class Invoice(InvoiceBase):
    '''
    Represents an invoice.
    '''
    def __init__(self, *args, **kwargs):
        '''
        Initializes a new instance of the Invoice class.
        '''
        super(Invoice, self).__init__(*args, **kwargs)
        self.__buyer_address = None
        self.__buyer_delivery_address = None


    @property
    def custom_id(self):
        '''
        Gets the custom ID set in the initial XMLi
        @return: str
        '''
        return self._get_attribute("customId")


    @property
    def buyer_name(self):
        '''
        Gets the buyer's name as specified on the invoice.
        @return: str
        '''
        return (self._get_attribute("buyer") or {}).get("name", None)


    @property
    def buyer_email(self):
        '''
        Gets the buyer's name as specified on the invoice.
        @return: str
        '''
        return (self._get_attribute("buyer") or {}).get("email", None)


    @property
    def buyer_address(self):
        '''
        Gets the delivery address of the buyer.
        @return: Address
        '''
        address = (self._get_attribute("buyer") or {}).get("address", None)
        if not self.__buyer_address and address:
            self.__buyer_address = Address(address)

        return self.__buyer_address


    @property
    def buyer_delivery_address(self):
        '''
        Gets the delivery address of the buyer.
        @return: Address
        '''
        address = (self._get_attribute("buyer") or {}).get("delivery", None)
        if not self.__buyer_delivery_address and address:
            self.__buyer_delivery_address = Address(address)

        return self.__buyer_delivery_address


    @property
    def buyer(self):
        '''
        Gets the buyer.
        @return: Buyer
        '''
        buyer_uri = (self._get_attribute("buyer") or {}).get("uri", None)
        return self.client.seller.buyers[extract_id_from_uri(buyer_uri)]


    def cancel(self):
        '''
        Cancels the invoice.
        '''
        self._register_update("canceled", True)
        self.update()




class InvoiceReportNode(Node):
    '''
    Represents an API node giving access to invoice reports.
    '''
    def __init__(self, email):
        '''
        Initializes a new instance of the InvoiceReportNode class.
        @param email:Email Email instance.
        '''
        self.__email = email
        super(InvoiceReportNode, self).__init__(email.client,
                                                email.uri + "invoices/reports/",
                                                InvoiceReport)


    def get(self, identifier, default=None, **kwargs):
        '''
        Gets an invoice report by its ID.
        @param identifier:str ID of the invoice report.
        @return: InvoiceReport
        '''
        return super(InvoiceReportNode, self).get(self.__email, identifier,
                                                  default=default, **kwargs)




class InvoiceReport(Resource):
    '''
    Represents an invoice delivery report.
    '''
    def __init__(self, email, identifier):
        '''
        Initializes a new instance of the InvoiceReport class.
        @param email:Email Email instance.
        @param identifier:str ID of the report.
        '''
        self.__email = email
        super(InvoiceReport, self).__init__(email.client, identifier)


    @property
    def email(self):
        '''
        Email address from which the invoices were sent.
        @return: Email
        '''
        return self.__email


    @property
    def uri(self):
        '''
        Returns the URI of the resource.
        @return: str
        '''
        return "%sinvoices/reports/%s/" % (self.__email.uri, self.id)


    @property
    def state(self):
        '''
        Gets a value indicating the stage of processing.
        @return: int
        '''
        return self._get_attribute("state") or 0


    @property
    def ip_address(self):
        '''
        Gets the IP Address of the machine which sent the request.
        @return: str
        '''
        return self._get_attribute("ipAddress")


    @property
    def hash(self):
        '''
        Gets the computed hash of the invoices received.
        @return: str
        '''
        return self._get_attribute("hash")


    @property
    def error(self):
        '''
        Gets a description of the error encountered if any.
        @return: str
        '''
        return self._get_attribute("error")


    @property
    def start(self):
        '''
        Gets the date and time on which the processing started.
        @return: datetime
        '''
        return self._get_date_attribute("startTime")


    @property
    def end(self):
        '''
        Gets the date and time on which the processing ended.
        @return: datetime
        '''
        return (self.start
                + timedelta(milliseconds=self._get_attribute("elapsedTime")))


    @property
    def invoices_count(self):
        '''
        Gets the number of invoices being processed.
        @return: int
        '''
        return self._get_attribute("invoicesCount")




class MessageNode(MessageNodeBase):
    '''
    Represents an API node giving access to messages.
    '''
    def __init__(self, thread):
        '''
        Initializes a new instance of the MessageNode class.
        @param thread: Thread  Thread instance
        '''
        super(MessageNode, self).__init__(thread, Message)





class Message(MessageBase):
    '''
    Represents a conversation thread message.
    '''
    @property
    def buyer(self):
        '''
        Gets the buyer.
        @return: Buyer
        '''
        if not self.is_from_current_user:
            buyer_id = extract_id_from_uri(self._get_attribute("buyerURI"))
            return self.thread.seller.buyers[buyer_id]




class ThreadNode(ThreadNodeBase):
    '''
    Represents a node giving access to conversation threads from a seller's
    perspective.
    '''
    def __init__(self, seller):
        '''
        Initializes a new instance of the SellersThreadNode class.
        @param seller:Seller Current seller instance.
        '''
        self.__seller = seller
        super(ThreadNode, self).__init__(seller.client,
                                         seller.uri + "threads/",
                                         Thread)


    def get(self, identifier, default=None, **kwargs):
        '''
        Gets a thread by its ID.
        @param identifier:str ID of the thread.
        @return: Thread.
        '''
        return super(ThreadNode, self).get(self.__seller, identifier,
                                           default=default, **kwargs)


    @property
    def seller(self):
        '''
        Gets the current user
        @return: Seller
        '''
        return self.__seller




class Thread(ThreadBase):
    '''
    Represents a conversation thread.
    '''
    def __init__(self, seller, identifier):
        '''
        Initializes a new instance of the Thread class.
        @param seller:Seller Seller instance.
        @param identifier:str ID of the thread.
        '''
        self.__seller = seller
        super(Thread, self).__init__(seller.client, identifier)
        self.__messageNode = MessageNode(self)


    @property
    def uri(self):
        '''
        Returns the URI of the resource.
        @return: str
        '''
        return "%sthreads/%s/" % (self.__seller.uri, self.id)


    @property
    def messages(self):
        '''
        Gets access to the messages of the thread.
        @return: MessageNode
        '''
        return self.__messageNode




class BuyerNode(Node):
    '''
    Represents an API node giving access to info about the customers.
    '''
    def __init__(self, seller):
        '''
        Initializes a new instance of the BuyerNode class.
        @param seller:Seller Currently authenticated seller.
        '''
        self.__seller = seller
        super(BuyerNode, self).__init__(seller, seller.uri + "buyers/", Buyer)


    def get(self, identifier, default=None, **kwargs):
        '''
        Gets a buyer by its ID.
        @param identifier:ID of the buyer.
        @return: Buyer
        '''
        return super(BuyerNode, self).get(self.__seller, identifier,
                                          default=default, **kwargs)




class Buyer(HistoryBase):
    '''
    Represents a customer of the seller.
    '''
    def __init__(self, seller, identifier):
        '''
        Initializes a new instance of the Buyer class.
        '''
        self.__seller = seller
        self.__address = None
        self.__delivery_address = None
        super(Buyer, self).__init__(seller.client, identifier)


    @property
    def seller(self):
        '''
        Gets the currently authenticated seller.
        @return: Seller
        '''
        return self.__seller


    @property
    def address(self):
        '''
        Gets the address of the buyer.
        @return: Address
        '''
        if not self.__address and self._get_attribute("address"):
            self.__address = Address(self._get_attribute("address"))

        return self.__address


    @property
    def delivery_address(self):
        '''
        Gets the delivery address of the buyer.
        @return: Address
        '''
        if not self.__delivery_address and self._get_attribute("delivery"):
            self.__delivery_address = Address(self._get_attribute("delivery"))

        return self.__delivery_address


    @property
    def name(self):
        '''
        Gets the name of the buyer.
        @return: str
        '''
        return self._get_attribute("name")


    @property
    def uri(self):
        '''
        Gets the URI of the resource.
        @return: str
        '''
        return "%sbuyers/%s/" % (self.__seller.uri, self.id)<|MERGE_RESOLUTION|>--- conflicted
+++ resolved
@@ -172,14 +172,8 @@
         invoices or not.
         @return: str
         '''
-<<<<<<< HEAD
         if not issubclass(builder, XMLiBuilder):
             raise ValueError('Expecting an XMLiBuilder instance.')
-=======
-        xmli = to_byte_string(xmli)
-        if not xmli:
-            raise ValueError("Invalid XMLi")
->>>>>>> d168ac7d
 
         #XMLdsig: requires PyCrypto + lxml
         private_key, public_key = self.email.client.keys
